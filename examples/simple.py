--- conflicted
+++ resolved
@@ -1,8 +1,4 @@
-<<<<<<< HEAD
 #!/usr/bin/python
-=======
-#!/bin/env dls-python2.6
->>>>>>> fc2f3d2e
 
 '''Channel Access Example'''
 
