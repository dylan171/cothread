# This file is part of the Diamond cothread library.
#
# Copyright (C) 2007 James Rowland, 2007-2010 Michael Abbott,
# Diamond Light Source Ltd.
#
# The Diamond cothread library is free software; you can redistribute it
# and/or modify it under the terms of the GNU General Public License as
# published by the Free Software Foundation; either version 2 of the License,
# or (at your option) any later version.
#
# The Diamond cothread library is distributed in the hope that it will be
# useful, but WITHOUT ANY WARRANTY; without even the implied warranty of
# MERCHANTABILITY or FITNESS FOR A PARTICULAR PURPOSE.  See the GNU General
# Public License for more details.
#
# You should have received a copy of the GNU General Public License along
# with this program; if not, write to the Free Software Foundation, Inc., 51
# Franklin St, Fifth Floor, Boston, MA 02110-1301 USA
#
# Contact:
#      Dr. Michael Abbott,
#      Diamond Light Source Ltd,
#      Diamond House,
#      Chilton,
#      Didcot,
#      Oxfordshire,
#      OX11 0DE
#      michael.abbott@diamond.ac.uk

'''Functions imported directly from libca.

See http://www.aps.anl.gov/epics/base/R3-14/11-docs/CAref.html for detailed
documentation of the functions below.

This module is a thin wrapper over the cadef.h file to be found in
<<<<<<< HEAD
    /usr/lib/epics/include/cadef.h
=======
    $EPICS_BASE/include/cadef.h
>>>>>>> fc2f3d2e
'''

__all__ = [
    # Event type notification codes for camonitor
    'DBE_VALUE',        # Notify normal value changes
    'DBE_LOG',          # Notify archival value changes
    'DBE_ALARM',        # Notify alarm state changes
    'DBE_PROPERTY',     # Notify property change events (3.14.11 and later)
]


<<<<<<< HEAD
# channel access
# note 3.14.8.2 some threading problems when multiple with same name found
libca = ctypes.cdll.LoadLibrary(
    'libca.so.3.14.11')
=======
import ctypes
from load_ca import libca

>>>>>>> fc2f3d2e


# -----------------------------------------------------------------------------
#   Enumeration and error code definitions.


# Flags used to identify notification events to request for subscription.
DBE_VALUE   = 1
DBE_LOG     = 2
DBE_ALARM   = 4
DBE_PROPERTY = 8

# Connection state as passed to connection handler
CA_OP_CONN_UP   = 6
CA_OP_CONN_DOWN = 7

# Status codes as returned by virtually all ca_ routines.  We only specially
# handle normal return, timeout, or disconnection.
ECA_NORMAL = 1
ECA_TIMEOUT = 80
ECA_DISCONN = 192


# -----------------------------------------------------------------------------
#   Function wrappers.
#   Wrappers for callbacks from C back into Python.


# Event handler for ca_array_get_callback, ca_array_put_callback,
# ca_create_subscription.  The event handler is called when the action
# completes or the data is available.
class event_handler_args(ctypes.Structure):
    _fields_ = [
        ('usr',     ctypes.py_object),  # Associated private data
        ('chid',    ctypes.c_void_p),   # Channel ID for this request
        ('type',    ctypes.c_long),     # DBR type of data returned
        ('count',   ctypes.c_long),     # Number of data points returned
        ('raw_dbr', ctypes.c_void_p),   # Pointer to raw dbr array
        ('status',  ctypes.c_int)]      # ECA_ status code of operation
event_handler = ctypes.CFUNCTYPE(None, event_handler_args)


# Exception handler, called to report asynchronous errors that have no other
# report path.
class exception_handler_args(ctypes.Structure):
    _fields_ = [
        ('usr',     ctypes.c_void_p),   # Associated private data
        ('chid',    ctypes.c_void_p),   # Channel ID or NULL
        ('type',    ctypes.c_long),     # Data type requested
        ('count',   ctypes.c_long),     # Number of data points requested
        ('addr',    ctypes.c_void_p),   # User address for GET operation
        ('stat',    ctypes.c_long),     # Channel access status code
        ('op',      ctypes.c_long),     # CA_OP_ operation code
        ('ctx',     ctypes.c_char_p),   # Context information string
        ('pFile',   ctypes.c_char_p),   # Location in source: file name
        ('lineNo',  ctypes.c_uint)]     #             ... and line number
exception_handler = ctypes.CFUNCTYPE(None, exception_handler_args)


# Connection handler, used to report channel connection status.
class ca_connection_handler_args(ctypes.Structure):
    _fields_ = [
        ('chid',    ctypes.c_void_p),
        ('op',      ctypes.c_long)]
connection_handler = ctypes.CFUNCTYPE(None, ca_connection_handler_args)



# -----------------------------------------------------------------------------
#   Exception handling support
#   The following defines exceptions associated with libca errors together
# with error handling wrappers to detect the errors and raise the appropriate
# exceptions.


class Disconnected(Exception):
    '''The channel is disconnected.'''
    def __init__(self, chid):
        self.chid = chid
    def __str__(self):
        return 'Channel %s disconnected' % ca_name(self.chid)


class CAException(Exception):
    '''Exception in response to calling ca_ method.'''
    def __init__(self, status, function):
        self.status = status
        self.function = function
    def __str__(self):
        return '%s calling %s' % (
            ca_message(self.status), self.function.__name__)



# For routines which are simply expected to succeed this routine should be
# assigned to the routine's errcheck attribute.
def expect_ECA_NORMAL(status, function, args):
    if status == ECA_DISCONN:
        # Raise a separate exception for disconnection, as we often want to
        # handle this case specially.
        raise Disconnected
    elif status != ECA_NORMAL:
        raise CAException(status, function)


# Routine for testing functions which interrogate the status of a channel and
# return a special sentinel value when the channel is disconnected.
def expect_connected(sentinel, chid = 0):
    '''sentinel is the disconnected notification value to check for, and chid
    is the position in the argument list of the channel being inspected.'''
    def expects(result, function, args):
        if result == sentinel:
            raise Disconnected(args[chid])
        else:
            return result
    return expects


# We set things up so that the data type returned by ca_puser() below is a
# Python object (to be precise, the argument passed in to ca_create_channel),
# but this means that we need to get the reference counting right.
#    The ctypes library assumes when a routine returns a py_object type that
# the called routine has already incremented the object's reference count.
# If the object is just a void* then this isn't going to be so: this routine
# when assigned to errcheck will resolve this problem.
def convert_py_object(object, function, args):
    ctypes.pythonapi.Py_IncRef(object)
    return object

# Let the library know that Py_IncRef and Py_DecRef take a raw PyObject*
# (otherwise it converts the argument to a fresh int() object which receives
# the reference count: not so useful!)
ctypes.pythonapi.Py_IncRef.argtypes = [ctypes.py_object]
ctypes.pythonapi.Py_DecRef.argtypes = [ctypes.py_object]



# -----------------------------------------------------------------------------
#   libca function definitions


#   error_message = ca_message(status_code)
#
# Converts channel access status code (an int) into a printable error message.
ca_message = libca.ca_message
ca_message.argtypes = [ctypes.c_long]
ca_message.restype = ctypes.c_char_p


#   @exception_handler
#   def handler(args): ...
#
#   ca_add_exception_event(handler, context)
#
# Adds global exception handler: called for all asynchronous errors.
ca_add_exception_event = libca.ca_add_exception_event
ca_add_exception_event.argtypes = [exception_handler, ctypes.c_void_p]
ca_add_exception_event.errcheck = expect_ECA_NORMAL


#   chtype = ca_field_type(channel_id)
#
# Returns the native data type (a dbf_ code) of the data associated with the
# channel, or returns TYPENOTCONN if the channel is not connected.
TYPENOTCONN = -1
ca_field_type = libca.ca_field_type
ca_field_type.argtypes = [ctypes.c_void_p]
ca_field_type.errcheck = expect_connected(TYPENOTCONN)


#   count = ca_element_count(channel_id)
#
# Returns the array element count for the data array associated with the
# channel.  Returns 0 if the channel is not connected.
ca_element_count = libca.ca_element_count
ca_element_count.argtypes = [ctypes.c_void_p]
ca_element_count.errcheck = expect_connected(0)


#   @connection_handler
#   def handler(args): ...
#
#   ca_create_channel(
#       pv, handler, context, priority, byref(channel_id))
#
# Initiates the creation of a channel with name pv.  The handler will be
# called when the state of the channel changes.  The context argument can be
# recovered by calling ca_puser(channel_id).
ca_create_channel = libca.ca_create_channel
ca_create_channel.argtypes = [
    ctypes.c_char_p, connection_handler, ctypes.py_object,
    ctypes.c_int, ctypes.c_void_p]
ca_create_channel.errcheck = expect_ECA_NORMAL


#   status = ca_clear_channel(channel_id)
#
# Closes the given channel.
ca_clear_channel = libca.ca_clear_channel
ca_clear_channel.argtypes = [ctypes.c_void_p]
ca_clear_channel.errcheck = expect_ECA_NORMAL


#   puser = ca_puser(channel_id)
#
# Returns the private user context associated with the channel.
ca_puser = libca.ca_puser
ca_puser.argtypes = [ctypes.c_void_p]
ca_puser.restype = ctypes.py_object
ca_puser.errcheck = convert_py_object


#   @event_handler
#   def handler(args): ...
#
#   ca_array_get_callback(
#       channel_type, count, channel_id, handler, context)
#
# Makes a request to receive data from the given channel.  The handler will
# be called if data is retrieved or the channel becomes disconnected.
ca_array_get_callback = libca.ca_array_get_callback
ca_array_get_callback.argtypes = [
    ctypes.c_long, ctypes.c_long, ctypes.c_void_p, event_handler,
    ctypes.py_object]
ca_array_get_callback.errcheck = expect_ECA_NORMAL


#   @event_handler
#   def handler(args): ...
#
#   ca_array_put_callback(
#       channel_type, count, channel_id, value, handler, context)
#
# Writes data to the given channel.  The handler is called once server side
# processing is complete, or if a failure occurs.
ca_array_put_callback = libca.ca_array_put_callback
ca_array_put_callback.argtypes = [
    ctypes.c_long, ctypes.c_long, ctypes.c_void_p, ctypes.c_void_p,
    event_handler, ctypes.py_object]
ca_array_put_callback.errcheck = expect_ECA_NORMAL


#   ca_array_put(channel_type, count, channel_id, value)
#
# Writes data to the given channel, returning immediately.  There may be no
# notification if this fails.
ca_array_put = libca.ca_array_put
ca_array_put.argtypes = [
    ctypes.c_long, ctypes.c_long, ctypes.c_void_p, ctypes.c_void_p]
ca_array_put.errcheck = expect_ECA_NORMAL


#   @event_handler
#   def handler(args): ...
#
#   ca_create_subscription(
#       channel_type, count, channel_id, event_mask, handler, context,
#       byref(event_id))
#
# Creates a subscription to receive notification whenever significant changes
# occur to a channel.  Arguments are:
#
#   channel_type: DBR type of data to be passed to handler callback
#
#   count: the number of points to be read from the underlying data array in
#       the channel, or 0 to specify native length.
#
#   channel_id: the identifier of a previously created channel.  Note that
#       subscriptions can be created on a disconnected channel.
#
#   event_mask: mask of events to receive, any combination of DBE_ values.
#
#   handler: callback function to receive updates, receives an
#       event_handler_args structure as argument.
#
#   context: callback context passed as .usr field of handler arguments.
#
#   event_id: an identifier for this subscription, used for subsequently
#       cancelling this subscription.
ca_create_subscription = libca.ca_create_subscription
ca_create_subscription.argtypes = [
    ctypes.c_long, ctypes.c_long, ctypes.c_void_p, ctypes.c_long,
    event_handler, ctypes.py_object, ctypes.c_void_p]
ca_create_subscription.errcheck = expect_ECA_NORMAL


#   ca_clear_subscription(event_id)
#
# Cancels a previously established subscription using the returned event_id.
ca_clear_subscription = libca.ca_clear_subscription
ca_clear_subscription.argtypes = [ctypes.c_void_p]
ca_clear_subscription.errcheck = expect_ECA_NORMAL


#   ca_context_create(enable_preemptive_callback)
#
# To be called on initialisation, specifying whether asynchronous callbacks
# are to be enabled.
ca_context_create = libca.ca_context_create
ca_context_create.argtypes = [ctypes.c_int]
ca_context_create.errcheck = expect_ECA_NORMAL


#   ca_context_destroy()
#
# To be called at exit.
ca_context_destroy = libca.ca_context_destroy
ca_context_destroy.argtypes = []


#   status = ca_pend_event(timeout)
#
# Flushes the send buffer and processes background activities until the
# specified timeout (in seconds) expires.
ca_pend_event = libca.ca_pend_event
ca_pend_event.argtypes = [ctypes.c_double]


#   state = ca_state(channel_id)
#
# Returns an enumeration indicating the state of the channel.
cs_never_conn = 0
cs_prev_conn = 1
cs_conn = 2
cs_closed = 3
ca_state = libca.ca_state
ca_state.argtypes = [ctypes.c_void_p]


#   host = ca_host_name(channel_id)
#
# Returns the host name of the connected server
ca_host_name = libca.ca_host_name
ca_host_name.argtypes = [ctypes.c_void_p]
ca_host_name.restype = ctypes.c_char_p

#   read = ca_read_access(channel_id)
#   write = ca_write_access(channel_id)
#
# Returns whether the channel can be read or written by this client.
ca_read_access = libca.ca_read_access
ca_read_access.argtypes = [ctypes.c_void_p]
ca_read_access.restype = bool

ca_write_access = libca.ca_write_access
ca_write_access.argtypes = [ctypes.c_void_p]
ca_write_access.restype = bool<|MERGE_RESOLUTION|>--- conflicted
+++ resolved
@@ -33,11 +33,7 @@
 documentation of the functions below.
 
 This module is a thin wrapper over the cadef.h file to be found in
-<<<<<<< HEAD
     /usr/lib/epics/include/cadef.h
-=======
-    $EPICS_BASE/include/cadef.h
->>>>>>> fc2f3d2e
 '''
 
 __all__ = [
@@ -49,16 +45,9 @@
 ]
 
 
-<<<<<<< HEAD
-# channel access
-# note 3.14.8.2 some threading problems when multiple with same name found
-libca = ctypes.cdll.LoadLibrary(
-    'libca.so.3.14.11')
-=======
 import ctypes
 from load_ca import libca
 
->>>>>>> fc2f3d2e
 
 
 # -----------------------------------------------------------------------------
