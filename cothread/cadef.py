--- conflicted
+++ resolved
@@ -371,18 +371,11 @@
 ca_host_name = libca.ca_host_name
 ca_host_name.restype = ctypes.c_char_p
 
-
 #   read = ca_read_access(channel_id)
 #   write = ca_write_access(channel_id)
 #
-<<<<<<< HEAD
-# Flushes all requests to server, but returns immediately without processing
-# incoming data.
-ca_flush_io = libca.ca_flush_io
-=======
 # Returns whether the channel can be read or written by this client.
 ca_read_access = libca.ca_read_access
 ca_read_access.restype = bool
 ca_write_access = libca.ca_write_access
-ca_write_access.restype = bool
->>>>>>> 74758868
+ca_write_access.restype = bool