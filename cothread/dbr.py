# This file is part of the Diamond cothread library.
#
# Copyright (C) 2007 James Rowland, 2007-2008 Michael Abbott,
# Diamond Light Source Ltd.
#
# The Diamond cothread library is free software; you can redistribute it
# and/or modify it under the terms of the GNU General Public License as
# published by the Free Software Foundation; either version 2 of the License,
# or (at your option) any later version.
#
# The Diamond cothread library is distributed in the hope that it will be
# useful, but WITHOUT ANY WARRANTY; without even the implied warranty of
# MERCHANTABILITY or FITNESS FOR A PARTICULAR PURPOSE.  See the GNU General
# Public License for more details.
#
# You should have received a copy of the GNU General Public License along
# with this program; if not, write to the Free Software Foundation, Inc., 51
# Franklin St, Fifth Floor, Boston, MA 02110-1301 USA
#
# Contact:
#      Dr. Michael Abbott,
#      Diamond Light Source Ltd,
#      Diamond House,
#      Chilton,
#      Didcot,
#      Oxfordshire,
#      OX11 0DE
#      michael.abbott@diamond.ac.uk

'''Channel access datatype support.  Derived from definitions in the EPICS
header file db_access.h
'''

import ctypes
import numpy
import time


__all__ = [
    # Basic DBR request codes: any one of these can be used as part of a
    # datatype request.  
    'DBR_STRING',       # 40 character strings
    'DBR_SHORT',        # 16 bit signed
    'DBR_FLOAT',        # 32 bit float
    'DBR_ENUM',         # 16 bit unsigned
    'DBR_CHAR',         # 8 bit unsigned
    'DBR_LONG',         # 32 bit signed
    'DBR_DOUBLE',       # 64 bit float

    'DBR_CHAR_STR',     # Long strings as char arrays

    'DBR_PUT_ACKT',     # Configure global alarm acknowledgement
    'DBR_PUT_ACKS',     # Acknowledge global alarm
    'DBR_STSACK_STRING', # Returns status ack structure
    'DBR_CLASS_NAME',   # Returns record type (same as .RTYP?)
    
    # Data type format requests
    'FORMAT_RAW',       # Request the underlying data only
    'FORMAT_TIME',      # Request alarm status and timestamp
    'FORMAT_CTRL',      # Request graphic and control fields

    'ca_extra_fields',  # List of all possible augmented field names
]

# List of all the field names that can be added to an augmented field.
ca_extra_fields = [
    # Fields common to all data types
    'name',         # Name of the PV used to create this value
    'ok',           # True for normal data, False for error code
    # Fields common to time and ctrl types
    'severity',     # Alarm severity
    'status',       # CA status code: reason for severity
    # Timestamp specific fields
    'raw_stamp',    # Unformatted timestamp in separate seconds and nsecs
    'timestamp',    # Timestamp in seconds
    # Control specific fields
    'units',        # Units for display
    'upper_disp_limit',
    'lower_disp_limit',
    'upper_alarm_limit',
    'lower_alarm_limit',
    'upper_warning_limit',
    'lower_warning_limit',
    'upper_ctrl_limit',
    'lower_ctrl_limit',
    'precision',    # Display precision for floating point values
    # Other
    'enums',        # Enumeration strings for ENUM type
]


# Standard hard-wired EPICS array sizes.
MAX_STRING_SIZE = 40        # Size of string type 
MAX_UNITS_SIZE = 8          # Size of units string
MAX_ENUM_STRING_SIZE = 26   # Size of individual enumeration strings
MAX_ENUM_STATES = 16        # Numer of possible enumeration strings


ca_doc_string = \
'''All values returned from channel access are returned as "augmented"
types with extra fields.  The following fields are always present:
    name
    ok

Depending on the request type, the following extra fields may be present:

If timestamps requested:
    status, severity,
    timestamp, raw_stamp

    The timestamp is returned in two forms:
        timestamp
            This is the time stamp in the system epoch in seconds represented
            as a double.  Rounding leads to errors at the resolution of
            sub-microseconds, so this result is rounded to the nearest
            microsecond.
        raw_stamp
            This is a tuple of the time stamp as (secs, nsec) with separate
            integer fields .secs and .nsec for the seconds and nanoseconds.

If control values requested (and datatype is not DBR_ENUM):
    status, severity, units,
    upper_disp_limit, lower_disp_limit,
    upper_alarm_limit, lower_alarm_limit,
    upper_warning_limit, lower_warning_limit,
    upper_ctrl_limit, lower_ctrl_limit,
    precision (if floating point type)

If control values requested and datatype is DBR_ENUM:
    status, severity, 
    enums (list of possible enumeration strings)
'''

# Augmented array used for all return values with more than one element.
class ca_array(numpy.ndarray):
    __doc__ = ca_doc_string
    def __pos__(self):
        return numpy.array(self)

# Augmented basic Python types used for scalar values.
class ca_str(str):
    __doc__ = ca_doc_string
    def __pos__(self):
        return str(self)

class ca_int(int):
    __doc__ = ca_doc_string

class ca_float(float):
    __doc__ = ca_doc_string


# The EPICS epoch begins 1st January 1990.
EPICS_epoch = int(time.mktime((1990, 1, 1, 0, 0, 0, 0, 0, 0)))

    
class ca_timestamp(ctypes.Structure):
    _fields_ = [
        ('secs',    ctypes.c_uint32),
        ('nsec',    ctypes.c_uint32)]
        
        
# ----------------------------------------------------------------------------
#   DBR type definitions

# All the following types are used to overlay dbr data returned from channel
# access or passed into channel access.

def copy_attributes_none(self, other):
    pass

def copy_attributes_time(self, other):
    other.status = self.status
    other.severity = self.severity

    # Handling the timestamp is a little awkward.  We provide both a
    # raw_stamp and a timestamp value as there is loss of ns precision in
    # the timestamp value (represented as a double) and the raw_stamp value
    # is awkward for computation.
    secs = self.raw_stamp.secs + EPICS_epoch
    nsec = self.raw_stamp.nsec
    other.raw_stamp = (secs, nsec)
    # The timestamp is rounded to microseconds, both to avoid confusion
    # (because the ns part is rounded already) and to avoid an excruciating
    # bug in the .fromtimestamp() function.
    other.timestamp = round(secs + nsec * 1e-9, 6)

def copy_attributes_ctrl(self, other):
    other.status = self.status
    other.severity = self.severity

    other.units = ctypes.string_at(self.units)
    other.upper_disp_limit = self.upper_disp_limit
    other.lower_disp_limit = self.lower_disp_limit
    other.upper_alarm_limit = self.upper_alarm_limit
    other.lower_alarm_limit = self.lower_alarm_limit
    other.upper_warning_limit = self.upper_warning_limit
    other.lower_warning_limit = self.lower_warning_limit
    other.upper_ctrl_limit = self.upper_ctrl_limit
    other.lower_ctrl_limit = self.lower_ctrl_limit

    if hasattr(self, 'precision'):
        other.precision = self.precision

# This particular dtype is used for strings, and indeed identity to this
# value is used to recognise the string type!
str_dtype = numpy.dtype('S%d' % MAX_STRING_SIZE)


# Base DBR types
class dbr_string(ctypes.Structure):
    dtype = str_dtype
    scalar = ca_str
    copy_attributes = copy_attributes_none
    _fields_ = [('raw_value', (ctypes.c_byte * MAX_STRING_SIZE) * 1)]
    
class dbr_short(ctypes.Structure):
    dtype = numpy.int16
    scalar = ca_int
    copy_attributes = copy_attributes_none
    _fields_ = [('raw_value', ctypes.c_int16 * 1)]
    
class dbr_float(ctypes.Structure):
    dtype = numpy.float32
    scalar = ca_float
    copy_attributes = copy_attributes_none
    _fields_ = [('raw_value', ctypes.c_float * 1)]
    
class dbr_enum(ctypes.Structure):
    dtype = numpy.uint16
    scalar = ca_int
    copy_attributes = copy_attributes_none
    _fields_ = [('raw_value', ctypes.c_uint16 * 1)]
    
class dbr_char(ctypes.Structure):
    dtype = numpy.uint8
    scalar = ca_int
    copy_attributes = copy_attributes_none
    _fields_ = [('raw_value', ctypes.c_uint8 * 1)]
    
class dbr_long(ctypes.Structure):
    dtype = numpy.int32
    scalar = ca_int
    copy_attributes = copy_attributes_none
    _fields_ = [('raw_value', ctypes.c_int32 * 1)]
    
class dbr_double(ctypes.Structure):
    dtype = numpy.float64
    scalar = ca_float
    copy_attributes = copy_attributes_none
    _fields_ = [('raw_value', ctypes.c_double * 1)]

# DBR types with timestamps.

class dbr_time_string(ctypes.Structure):
    dtype = str_dtype
    scalar = ca_str
    copy_attributes = copy_attributes_time
    _fields_ = [
        ('status',    ctypes.c_int16),
        ('severity',  ctypes.c_int16),
        ('raw_stamp', ca_timestamp),
        ('raw_value', (ctypes.c_byte * MAX_STRING_SIZE) * 1)]

class dbr_time_short(ctypes.Structure):
    dtype = numpy.int16
    scalar = ca_int
    copy_attributes = copy_attributes_time
    _fields_ = [
        ('status',    ctypes.c_int16),
        ('severity',  ctypes.c_int16),
        ('raw_stamp', ca_timestamp),
        ('RISC_pad',  ctypes.c_int16),
        ('raw_value', ctypes.c_int16 * 1)]
    
class dbr_time_float(ctypes.Structure):
    dtype = numpy.float32
    scalar = ca_float
    copy_attributes = copy_attributes_time
    _fields_ = [
        ('status',    ctypes.c_int16),
        ('severity',  ctypes.c_int16),
        ('raw_stamp', ca_timestamp),
        ('raw_value', ctypes.c_float * 1)]
    
class dbr_time_enum(ctypes.Structure):
    dtype = numpy.uint16
    scalar = ca_int
    copy_attributes = copy_attributes_time
    _fields_ = [
        ('status',    ctypes.c_int16),
        ('severity',  ctypes.c_int16),
        ('raw_stamp', ca_timestamp),
        ('RISC_pad',  ctypes.c_int16),
        ('raw_value', ctypes.c_uint16 * 1)]
    
class dbr_time_char(ctypes.Structure):
    dtype = numpy.uint8
    scalar = ca_int
    copy_attributes = copy_attributes_time
    _fields_ = [
        ('status',    ctypes.c_int16),
        ('severity',  ctypes.c_int16),
        ('raw_stamp', ca_timestamp),
        ('RISC_pad0', ctypes.c_int16),
        ('RISC_pad1', ctypes.c_uint8),
        ('raw_value', ctypes.c_uint8 * 1)]
    
class dbr_time_long(ctypes.Structure):
    dtype = numpy.int32
    scalar = ca_int
    copy_attributes = copy_attributes_time
    _fields_ = [
        ('status',    ctypes.c_int16),
        ('severity',  ctypes.c_int16),
        ('raw_stamp', ca_timestamp),
        ('raw_value', ctypes.c_int32 * 1)]
    
class dbr_time_double(ctypes.Structure):
    dtype = numpy.float64
    scalar = ca_float
    copy_attributes = copy_attributes_time
    _fields_ = [
        ('status',    ctypes.c_int16),
        ('severity',  ctypes.c_int16),
        ('raw_stamp', ca_timestamp),
        ('RISC_pad',  ctypes.c_int32),
        ('raw_value', ctypes.c_double * 1)]

# DBR types with full control and graphical fields

class dbr_ctrl_short(ctypes.Structure):
    dtype = numpy.int16
    scalar = ca_int
    copy_attributes = copy_attributes_ctrl
    _fields_ = [
        ('status',              ctypes.c_int16),
        ('severity',            ctypes.c_int16),
        ('units',               ctypes.c_char * MAX_UNITS_SIZE),
        ('upper_disp_limit',    ctypes.c_int16),
        ('lower_disp_limit',    ctypes.c_int16),
        ('upper_alarm_limit',   ctypes.c_int16),
        ('upper_warning_limit', ctypes.c_int16),
        ('lower_warning_limit', ctypes.c_int16),
        ('lower_alarm_limit',   ctypes.c_int16),
        ('upper_ctrl_limit',    ctypes.c_int16),
        ('lower_ctrl_limit',    ctypes.c_int16),
        ('raw_value',           ctypes.c_int16 * 1)]
    
class dbr_ctrl_float(ctypes.Structure):
    dtype = numpy.float32
    scalar = ca_float
    copy_attributes = copy_attributes_ctrl
    _fields_ = [
        ('status',              ctypes.c_int16),
        ('severity',            ctypes.c_int16),
        ('precision',           ctypes.c_int16),
        ('RISC_pad',            ctypes.c_int16),
        ('units',               ctypes.c_char * MAX_UNITS_SIZE),
        ('upper_disp_limit',    ctypes.c_float),
        ('lower_disp_limit',    ctypes.c_float),
        ('upper_alarm_limit',   ctypes.c_float),
        ('upper_warning_limit', ctypes.c_float),
        ('lower_warning_limit', ctypes.c_float),
        ('lower_alarm_limit',   ctypes.c_float),
        ('upper_ctrl_limit',    ctypes.c_float),
        ('lower_ctrl_limit',    ctypes.c_float),
        ('raw_value',           ctypes.c_float * 1)]
    
class dbr_ctrl_enum(ctypes.Structure):
    dtype = numpy.uint16
    scalar = ca_int
    _fields_ = [
        ('status',   ctypes.c_int16),
        ('severity', ctypes.c_int16),
        ('no_str',   ctypes.c_int16),
        ('raw_strs', (ctypes.c_char * MAX_ENUM_STRING_SIZE) * MAX_ENUM_STATES),
        ('raw_value', ctypes.c_uint16 * 1)]
    
    def copy_attributes(self, other):
        other.status = self.status
        other.severity = self.severity
        other.enums = map(ctypes.string_at, self.raw_strs[:self.no_str])
        
class dbr_ctrl_char(ctypes.Structure):
    dtype = numpy.uint8
    scalar = ca_int
    copy_attributes = copy_attributes_ctrl
    _fields_ = [
        ('status',              ctypes.c_int16),
        ('severity',            ctypes.c_int16),
        ('units',               ctypes.c_char * MAX_UNITS_SIZE),
        ('upper_disp_limit',    ctypes.c_uint8),
        ('lower_disp_limit',    ctypes.c_uint8),
        ('upper_alarm_limit',   ctypes.c_uint8),
        ('upper_warning_limit', ctypes.c_uint8),
        ('lower_warning_limit', ctypes.c_uint8),
        ('lower_alarm_limit',   ctypes.c_uint8),
        ('upper_ctrl_limit',    ctypes.c_uint8),
        ('lower_ctrl_limit',    ctypes.c_uint8),
        ('RISC_pad',            ctypes.c_uint8),
        ('raw_value',           ctypes.c_uint8 * 1)]
    
class dbr_ctrl_long(ctypes.Structure):
    dtype = numpy.int32
    scalar = ca_int
    copy_attributes = copy_attributes_ctrl
    _fields_ = [
        ('status',              ctypes.c_int16),
        ('severity',            ctypes.c_int16),
        ('units',               ctypes.c_char * MAX_UNITS_SIZE),
        ('upper_disp_limit',    ctypes.c_int32),
        ('lower_disp_limit',    ctypes.c_int32),
        ('upper_alarm_limit',   ctypes.c_int32),
        ('upper_warning_limit', ctypes.c_int32),
        ('lower_warning_limit', ctypes.c_int32),
        ('lower_alarm_limit',   ctypes.c_int32),
        ('upper_ctrl_limit',    ctypes.c_int32),
        ('lower_ctrl_limit',    ctypes.c_int32),
        ('raw_value',           ctypes.c_int32 * 1)]
    
class dbr_ctrl_double(ctypes.Structure):
    dtype = numpy.float64
    scalar = ca_float
    copy_attributes = copy_attributes_ctrl
    _fields_ = [
        ('status',              ctypes.c_int16),
        ('severity',            ctypes.c_int16),
        ('precision',           ctypes.c_int16),
        ('RISC_pad0',           ctypes.c_int16),
        ('units',               ctypes.c_char * MAX_UNITS_SIZE),
        ('upper_disp_limit',    ctypes.c_double),
        ('lower_disp_limit',    ctypes.c_double),
        ('upper_alarm_limit',   ctypes.c_double),
        ('upper_warning_limit', ctypes.c_double),
        ('lower_warning_limit', ctypes.c_double),
        ('lower_alarm_limit',   ctypes.c_double),
        ('upper_ctrl_limit',    ctypes.c_double),
        ('lower_ctrl_limit',    ctypes.c_double),
        ('raw_value',           ctypes.c_double * 1)]

<<<<<<< HEAD
=======

class dbr_stsack_string(ctypes.Structure):
    dtype = str_dtype
    scalar = ca_str
    _fields_ = [
        ('status',              ctypes.c_int16),
        ('severity',            ctypes.c_int16),
        ('ackt',                ctypes.c_int16),
        ('acks',                ctypes.c_int16),
        ('raw_value',           (ctypes.c_byte * MAX_STRING_SIZE) * 1)]
    def copy_attributes(self, other):
        other.status = self.status
        other.severity = self.severity
        other.ackt = self.ackt
        other.acks = self.acks
>>>>>>> 74758868

    
# DBR request codes.  These correspond precisely to the types above, as
# identified in the DbrCodeToType lookup table below.
DBR_STRING = 0
DBR_SHORT = 1
DBR_FLOAT = 2
DBR_ENUM = 3
DBR_CHAR = 4
DBR_LONG = 5
DBR_DOUBLE = 6

DBR_TIME_STRING = 14
DBR_TIME_SHORT = 15
DBR_TIME_FLOAT = 16
DBR_TIME_ENUM = 17
DBR_TIME_CHAR = 18
DBR_TIME_LONG = 19
DBR_TIME_DOUBLE = 20

DBR_CTRL_SHORT = 29
DBR_CTRL_FLOAT = 30
DBR_CTRL_ENUM = 31
DBR_CTRL_CHAR = 32
DBR_CTRL_LONG = 33
DBR_CTRL_DOUBLE = 34

<<<<<<< HEAD
=======
DBR_PUT_ACKT = 35       # Configure global alarm acknowledgement
DBR_PUT_ACKS = 36       # Acknowledge global alarm
DBR_STSACK_STRING = 37
DBR_CLASS_NAME = 38

# Special value for DBR_CHAR as str special processing.
DBR_CHAR_STR = 999

>>>>>>> 74758868

# Lookup table to convert support DBR type codes into the corresponding DBR
# datatype.
DbrCodeToType = {
    DBR_STRING : dbr_string,
    DBR_SHORT : dbr_short,
    DBR_FLOAT : dbr_float,
    DBR_ENUM : dbr_enum,
    DBR_CHAR : dbr_char,
    DBR_LONG : dbr_long,
    DBR_DOUBLE : dbr_double,

    DBR_TIME_STRING : dbr_time_string,
    DBR_TIME_SHORT : dbr_time_short,
    DBR_TIME_FLOAT : dbr_time_float,
    DBR_TIME_ENUM : dbr_time_enum,
    DBR_TIME_CHAR : dbr_time_char,
    DBR_TIME_LONG : dbr_time_long,
    DBR_TIME_DOUBLE : dbr_time_double,

    DBR_CTRL_SHORT : dbr_ctrl_short,
    DBR_CTRL_FLOAT : dbr_ctrl_float,
    DBR_CTRL_ENUM : dbr_ctrl_enum,
    DBR_CTRL_CHAR : dbr_ctrl_char,
    DBR_CTRL_LONG : dbr_ctrl_long,
    DBR_CTRL_DOUBLE : dbr_ctrl_double,
<<<<<<< HEAD
=======

    DBR_STSACK_STRING : dbr_stsack_string,
    DBR_CLASS_NAME : dbr_string,
>>>>>>> 74758868
}


# List of basic DBR types that we can process directly.
BasicDbrTypes = set([
    DBR_STRING,     DBR_SHORT,      DBR_FLOAT,      DBR_ENUM,
    DBR_CHAR,       DBR_LONG,       DBR_DOUBLE,
])


# Conversion from numpy character codes to DBR types.
NumpyCharCodeToDbr = {
    # The following type codes are supported directly:
    'b':    DBR_CHAR,       # byte   = int8
    'h':    DBR_SHORT,      # short  = int16
    'i':    DBR_LONG,       # intc   = int32
    'f':    DBR_FLOAT,      # single = float32
    'd':    DBR_DOUBLE,     # float_ = float64
    'S':    DBR_STRING,     # str_
    
    # The following type codes are weakly supported by pretending that
    # they're related types.
    '?':    DBR_CHAR,       # bool_
    'B':    DBR_CHAR,       # ubyte  = uint8
    'H':    DBR_SHORT,      # ushort = uint16
    'I':    DBR_LONG,       # uintc  = uint32
    
    # The following type codes are not supported at all:
    #   q   longlong        Q   ulonglong       g   longfloat
    #   F   csingle         D   complex_        G   clongfloat
    #   O   object_         U   unicode_        V   void
}



# A couple of data types can only be supported on 32-bit platforms
if numpy.int_().itemsize == 4:
    NumpyCharCodeToDbr.update({'l': DBR_LONG, 'L': DBR_LONG})   # int_, uint
if numpy.intp().itemsize == 4:
    NumpyCharCodeToDbr.update({'p': DBR_LONG, 'P': DBR_LONG})   # intp, uintp


# Format codes for type_to_dbr function.
FORMAT_RAW = 0
FORMAT_TIME = 1
FORMAT_CTRL = 2

class InvalidDatatype(Exception):
    '''Invalid datatype requested.'''

def _dtype_to_dbr(dtype):
    '''Converts a dtype into the appropriate corresponding DBR_ value, if
    possible, otherwise raises a helpful exception.'''
    try:
        return NumpyCharCodeToDbr[dtype.char]
    except:
        raise InvalidDatatype(
            'Datatype "%s" not supported for channel access' % dtype)

def _datatype_to_dtype(datatype):
    '''Converts a user specified data type into a numpy dtype value.'''
    if datatype in BasicDbrTypes:
        return DbrCodeToType[datatype].dtype
    else:
        try:
            return numpy.dtype(datatype)
        except:
            raise InvalidDatatype(
                'Datatype "%s" cannot be used for channel access' % datatype)


def type_to_dbr(datatype, format):
    '''Converts a datatype and format request to a dbr value, or raises an
    exception if this cannot be done.

    datatype can be either a DBF_XXXX value as returned by ca_field_type() or
    data type supported by numpy

    format can be one of
      - FORMAT_RAW: retrieve the raw format only
      - FORMAT_TIME: retrieve timestamp and alarm status data
      - FORMAT_CTRL: retrieve limit and control data
    '''
    if datatype not in BasicDbrTypes:
        if datatype == DBR_CHAR_STR:
            datatype = DBR_CHAR     # Retrieve this type using char array
        elif datatype in [DBR_STSACK_STRING, DBR_CLASS_NAME]:
            return datatype         # format is meaningless in this case
        datatype = _dtype_to_dbr(numpy.dtype(datatype))

    # Now take account of the format
    if format == FORMAT_RAW:
        # Use the raw datatype
        return datatype
    elif format == FORMAT_TIME:
        # Return corresponding DBR_TIME_XXXX value
        return datatype + 14
    elif format == FORMAT_CTRL:
        if datatype == DBR_STRING:
            # There is no ctrl option for strings, so in this case provide
            # the richest format we have available.
            return DBR_TIME_STRING
        else:
            # Return corresponding DBR_CTRL_XXX value
            return datatype + 28
    else:
        raise InvalidDatatype('Format not recognised')


def dbr_to_value(raw_dbr, datatype, count, name, as_string):
    '''Convert a raw DBR structure into a packaged Python value.  All values
    are returned as augmented types.'''

    # Reinterpret the raw_dbr as a pointer to the appropriate structure as
    # identified by the given datatype.  We can then cast the raw_dbr
    # structure into an instance of this datatype: the data we want is then
    # available in the .raw_dbr field of this structure.
    dbr_type = DbrCodeToType[datatype]
    raw_dbr = ctypes.cast(raw_dbr, ctypes.POINTER(dbr_type))[0]

    if as_string and raw_dbr.dtype is numpy.uint8:
        # Special case hack for long strings returned as DBR_CHAR arrays.
        # Need string_at() twice to ensure string is size limited *and* null
        # terminated.
        result = ca_str(ctypes.string_at(
            ctypes.string_at(raw_dbr.raw_value, count)))
    elif count == 1:
        # Single scalar values can be created directly from the raw value
        result = raw_dbr.raw_value[0]
        if dbr_type.dtype is str_dtype:
            # string_at() ensures the string is properly null terminated.
            result = ctypes.string_at(result)
        result = raw_dbr.scalar(result)
    else:
        # Build a fresh ca_array to receive a copy of the raw data in the
        # dbr.  We have to take a copy, because the dbr is transient, and it
        # is helpful to use a numpy array as a container, because of the
        # support it provides.
        #     It is essential that the dtype correctly matches the memory
        # layout of the raw dbr, and of course that the count is accurate.
        result = ca_array(shape = (count,), dtype = dbr_type.dtype)

        if dbr_type.dtype is str_dtype:
            # Copy strings one by one so that we can ensure that each string
            # is properly null terminated.
            p_raw_value = ctypes.pointer(raw_dbr.raw_value[0])
            for i in range(count):
                result[i] = ctypes.string_at(p_raw_value[i])
        else:
            # For normal waveforms copy the underlying data directly.
            ctypes.memmove(
                result.ctypes.data, raw_dbr.raw_value, result.nbytes)

    # Finally copy across any attributes together with the pv name and a
    # success indicator.
    raw_dbr.copy_attributes(result)
    result.name = name
    result.ok = True
    return result


def value_to_dbr(value, datatype):
    '''Takes an ordinary Python value and converts it into a value in dbr
    format suitable for sending to channel access.  Returns the target
    datatype and the number of elements together with a pointer to the raw
    data and (for lifetime management) the object containing the data.'''

    if datatype is not None:
        if datatype == DBR_CHAR_STR:
            # DBR_CHAR_STR is handled specially: strings are converted to char
            # arrays.
            value = str(value)      # Ensure the value to write is a string
            count = len(value) + 1
            value = ctypes.create_string_buffer(value)
            return DBR_CHAR, count, ctypes.byref(value), value
        elif datatype in [DBR_PUT_ACKT, DBR_PUT_ACKS]:
            # For DBR_PUT_ACKT and DBR_PUT_ACKS we return an integer
            value = ctypes.c_int32(value)
            return datatype, 1, ctypes.byref(value), value
        else:
            datatype = _datatype_to_dtype(datatype)

    # First convert the data directly into an array.  This will help in
    # subsequent processing: this does most of the type coercion.
    value = numpy.require(value, requirements = 'C', dtype = datatype)
    if value.shape == ():
        value.shape = (1,)
    assert value.ndim == 1, 'Can\'t put multidimensional arrays!'

    if value.dtype.char == 'S' and value.itemsize != MAX_STRING_SIZE:
        # Need special processing to hack the array so that strings are
        # actually 40 characters long.
        new_value = numpy.empty(value.shape, str_dtype)
        new_value[:] = value
        value = new_value

    try:
        dbrtype = _dtype_to_dbr(value.dtype)
    except:
        # One more special case.  caput() of a list of integers on a 64-bit
        # system will fail at this point because they were automatically
        # converted to 64-bit integers.  Catch this special case and fix it
        # up by silently converting to 32-bit integers.  Not really the right
        # thing to do (as data can be quietly lost), but the alternative
        # isn't nice to use either.
        #     If the user explicitly specified int then let the exception
        # through: I'm afraid int isn't supported by ca on 64-bit!
        if datatype is None and value.dtype.char == 'l':
            value = numpy.require(value, dtype = numpy.int32)
            dbrtype = DBR_LONG
        else:
            raise

    return dbrtype, len(value), value.ctypes.data, value<|MERGE_RESOLUTION|>--- conflicted
+++ resolved
@@ -439,8 +439,6 @@
         ('lower_ctrl_limit',    ctypes.c_double),
         ('raw_value',           ctypes.c_double * 1)]
 
-<<<<<<< HEAD
-=======
 
 class dbr_stsack_string(ctypes.Structure):
     dtype = str_dtype
@@ -456,8 +454,6 @@
         other.severity = self.severity
         other.ackt = self.ackt
         other.acks = self.acks
->>>>>>> 74758868
-
     
 # DBR request codes.  These correspond precisely to the types above, as
 # identified in the DbrCodeToType lookup table below.
@@ -484,17 +480,12 @@
 DBR_CTRL_LONG = 33
 DBR_CTRL_DOUBLE = 34
 
-<<<<<<< HEAD
-=======
 DBR_PUT_ACKT = 35       # Configure global alarm acknowledgement
 DBR_PUT_ACKS = 36       # Acknowledge global alarm
-DBR_STSACK_STRING = 37
 DBR_CLASS_NAME = 38
 
 # Special value for DBR_CHAR as str special processing.
 DBR_CHAR_STR = 999
-
->>>>>>> 74758868
 
 # Lookup table to convert support DBR type codes into the corresponding DBR
 # datatype.
@@ -521,12 +512,7 @@
     DBR_CTRL_CHAR : dbr_ctrl_char,
     DBR_CTRL_LONG : dbr_ctrl_long,
     DBR_CTRL_DOUBLE : dbr_ctrl_double,
-<<<<<<< HEAD
-=======
-
-    DBR_STSACK_STRING : dbr_stsack_string,
     DBR_CLASS_NAME : dbr_string,
->>>>>>> 74758868
 }
 
 
