# This file is part of the Diamond cothread library.
#
# Copyright (C) 2007 James Rowland, 2007-2010 Michael Abbott,
# Diamond Light Source Ltd.
#
# The Diamond cothread library is free software; you can redistribute it
# and/or modify it under the terms of the GNU General Public License as
# published by the Free Software Foundation; either version 2 of the License,
# or (at your option) any later version.
#
# The Diamond cothread library is distributed in the hope that it will be
# useful, but WITHOUT ANY WARRANTY; without even the implied warranty of
# MERCHANTABILITY or FITNESS FOR A PARTICULAR PURPOSE.  See the GNU General
# Public License for more details.
#
# You should have received a copy of the GNU General Public License along
# with this program; if not, write to the Free Software Foundation, Inc., 51
# Franklin St, Fifth Floor, Boston, MA 02110-1301 USA
#
# Contact:
#      Dr. Michael Abbott,
#      Diamond Light Source Ltd,
#      Diamond House,
#      Chilton,
#      Didcot,
#      Oxfordshire,
#      OX11 0DE
#      michael.abbott@diamond.ac.uk

'''Channel access datatype support.  Derived from definitions in the EPICS
header file db_access.h
'''

import ctypes
import numpy
import time


__all__ = [
    # Basic DBR request codes: any one of these can be used as part of a
    # datatype request.
    'DBR_STRING',       # 40 character strings
    'DBR_SHORT',        # 16 bit signed
    'DBR_FLOAT',        # 32 bit float
    'DBR_ENUM',         # 16 bit unsigned
    'DBR_CHAR',         # 8 bit unsigned
    'DBR_LONG',         # 32 bit signed
    'DBR_DOUBLE',       # 64 bit float

    'DBR_CHAR_STR',     # Long strings as char arrays

    'DBR_PUT_ACKT',     # Configure global alarm acknowledgement
    'DBR_PUT_ACKS',     # Acknowledge global alarm
    'DBR_STSACK_STRING', # Returns status ack structure
    'DBR_CLASS_NAME',   # Returns record type (same as .RTYP?)

    # Data type format requests
    'FORMAT_RAW',       # Request the underlying data only
    'FORMAT_TIME',      # Request alarm status and timestamp
    'FORMAT_CTRL',      # Request graphic and control fields

    'ca_extra_fields',  # List of all possible augmented field names
]

# List of all the field names that can be added to an augmented field.
ca_extra_fields = [
    # Fields common to all data types
    'name',         # Name of the PV used to create this value
    'ok',           # True for normal data, False for error code
    # Fields common to time and ctrl types
    'severity',     # Alarm severity
    'status',       # CA status code: reason for severity
    # Timestamp specific fields
    'raw_stamp',    # Unformatted timestamp in separate seconds and nsecs
    'timestamp',    # Timestamp in seconds
    # Control specific fields
    'units',        # Units for display
    'upper_disp_limit',
    'lower_disp_limit',
    'upper_alarm_limit',
    'lower_alarm_limit',
    'upper_warning_limit',
    'lower_warning_limit',
    'upper_ctrl_limit',
    'lower_ctrl_limit',
    'precision',    # Display precision for floating point values
    # Other
    'enums',        # Enumeration strings for ENUM type
]


# Standard hard-wired EPICS array sizes.
MAX_STRING_SIZE = 40        # Size of string type
MAX_UNITS_SIZE = 8          # Size of units string
MAX_ENUM_STRING_SIZE = 26   # Size of individual enumeration strings
MAX_ENUM_STATES = 16        # Numer of possible enumeration strings


ca_doc_string = \
'''All values returned from channel access are returned as "augmented"
types with extra fields.  The following fields are always present:
    name
    ok

Depending on the request type, the following extra fields may be present:

If timestamps requested:
    status, severity,
    timestamp, raw_stamp

    The timestamp is returned in two forms:
        timestamp
            This is the time stamp in the system epoch in seconds represented
            as a double.  Rounding leads to errors at the resolution of
            sub-microseconds, so this result is rounded to the nearest
            microsecond.
        raw_stamp
            This is a tuple of the time stamp as (secs, nsec) with separate
            integer fields .secs and .nsec for the seconds and nanoseconds.

If control values requested (and datatype is not DBR_ENUM):
    status, severity, units,
    upper_disp_limit, lower_disp_limit,
    upper_alarm_limit, lower_alarm_limit,
    upper_warning_limit, lower_warning_limit,
    upper_ctrl_limit, lower_ctrl_limit,
    precision (if floating point type)

If control values requested and datatype is DBR_ENUM:
    status, severity,
    enums (list of possible enumeration strings)
'''

# Augmented array used for all return values with more than one element.
class ca_array(numpy.ndarray):
    __doc__ = ca_doc_string
    def __pos__(self):
        return numpy.array(self)

# Augmented basic Python types used for scalar values.
class ca_str(str):
    __doc__ = ca_doc_string
    def __pos__(self):
        return str(self)

class ca_int(int):
    __doc__ = ca_doc_string

class ca_float(float):
    __doc__ = ca_doc_string


# The EPICS epoch begins 1st January 1990.
EPICS_epoch = int(time.mktime((1990, 1, 1, 0, 0, 0, 0, 0, 0)))


class ca_timestamp(ctypes.Structure):
    _fields_ = [
        ('secs',    ctypes.c_uint32),
        ('nsec',    ctypes.c_uint32)]


# ----------------------------------------------------------------------------
#   DBR type definitions

# All the following types are used to overlay dbr data returned from channel
# access or passed into channel access.

def copy_attributes_none(self, other):
    pass

def copy_attributes_time(self, other):
    other.status = self.status
    other.severity = self.severity

    # Handling the timestamp is a little awkward.  We provide both a
    # raw_stamp and a timestamp value as there is loss of ns precision in
    # the timestamp value (represented as a double) and the raw_stamp value
    # is awkward for computation.
    secs = self.raw_stamp.secs + EPICS_epoch
    nsec = self.raw_stamp.nsec
    other.raw_stamp = (secs, nsec)
    # The timestamp is rounded to microseconds, both to avoid confusion
    # (because the ns part is rounded already) and to avoid an excruciating
    # bug in the .fromtimestamp() function.
    other.timestamp = round(secs + nsec * 1e-9, 6)

def copy_attributes_ctrl(self, other):
    other.status = self.status
    other.severity = self.severity

    other.units = ctypes.string_at(self.units)
    other.upper_disp_limit = self.upper_disp_limit
    other.lower_disp_limit = self.lower_disp_limit
    other.upper_alarm_limit = self.upper_alarm_limit
    other.lower_alarm_limit = self.lower_alarm_limit
    other.upper_warning_limit = self.upper_warning_limit
    other.lower_warning_limit = self.lower_warning_limit
    other.upper_ctrl_limit = self.upper_ctrl_limit
    other.lower_ctrl_limit = self.lower_ctrl_limit

    if hasattr(self, 'precision'):
        other.precision = self.precision

# This particular dtype is used for strings, and indeed identity to this
# value is used to recognise the string type!
str_dtype = numpy.dtype('S%d' % MAX_STRING_SIZE)


# Base DBR types
class dbr_string(ctypes.Structure):
    dtype = str_dtype
    scalar = ca_str
    copy_attributes = copy_attributes_none
    _fields_ = [('raw_value', (ctypes.c_byte * MAX_STRING_SIZE) * 1)]

class dbr_short(ctypes.Structure):
    dtype = numpy.int16
    scalar = ca_int
    copy_attributes = copy_attributes_none
    _fields_ = [('raw_value', ctypes.c_int16 * 1)]

class dbr_float(ctypes.Structure):
    dtype = numpy.float32
    scalar = ca_float
    copy_attributes = copy_attributes_none
    _fields_ = [('raw_value', ctypes.c_float * 1)]

class dbr_enum(ctypes.Structure):
    dtype = numpy.uint16
    scalar = ca_int
    copy_attributes = copy_attributes_none
    _fields_ = [('raw_value', ctypes.c_uint16 * 1)]

class dbr_char(ctypes.Structure):
    dtype = numpy.uint8
    scalar = ca_int
    copy_attributes = copy_attributes_none
    _fields_ = [('raw_value', ctypes.c_uint8 * 1)]

class dbr_long(ctypes.Structure):
    dtype = numpy.int32
    scalar = ca_int
    copy_attributes = copy_attributes_none
    _fields_ = [('raw_value', ctypes.c_int32 * 1)]

class dbr_double(ctypes.Structure):
    dtype = numpy.float64
    scalar = ca_float
    copy_attributes = copy_attributes_none
    _fields_ = [('raw_value', ctypes.c_double * 1)]

# DBR types with timestamps.

class dbr_time_string(ctypes.Structure):
    dtype = str_dtype
    scalar = ca_str
    copy_attributes = copy_attributes_time
    _fields_ = [
        ('status',    ctypes.c_int16),
        ('severity',  ctypes.c_int16),
        ('raw_stamp', ca_timestamp),
        ('raw_value', (ctypes.c_byte * MAX_STRING_SIZE) * 1)]

class dbr_time_short(ctypes.Structure):
    dtype = numpy.int16
    scalar = ca_int
    copy_attributes = copy_attributes_time
    _fields_ = [
        ('status',    ctypes.c_int16),
        ('severity',  ctypes.c_int16),
        ('raw_stamp', ca_timestamp),
        ('RISC_pad',  ctypes.c_int16),
        ('raw_value', ctypes.c_int16 * 1)]

class dbr_time_float(ctypes.Structure):
    dtype = numpy.float32
    scalar = ca_float
    copy_attributes = copy_attributes_time
    _fields_ = [
        ('status',    ctypes.c_int16),
        ('severity',  ctypes.c_int16),
        ('raw_stamp', ca_timestamp),
        ('raw_value', ctypes.c_float * 1)]

class dbr_time_enum(ctypes.Structure):
    dtype = numpy.uint16
    scalar = ca_int
    copy_attributes = copy_attributes_time
    _fields_ = [
        ('status',    ctypes.c_int16),
        ('severity',  ctypes.c_int16),
        ('raw_stamp', ca_timestamp),
        ('RISC_pad',  ctypes.c_int16),
        ('raw_value', ctypes.c_uint16 * 1)]

class dbr_time_char(ctypes.Structure):
    dtype = numpy.uint8
    scalar = ca_int
    copy_attributes = copy_attributes_time
    _fields_ = [
        ('status',    ctypes.c_int16),
        ('severity',  ctypes.c_int16),
        ('raw_stamp', ca_timestamp),
        ('RISC_pad0', ctypes.c_int16),
        ('RISC_pad1', ctypes.c_uint8),
        ('raw_value', ctypes.c_uint8 * 1)]

class dbr_time_long(ctypes.Structure):
    dtype = numpy.int32
    scalar = ca_int
    copy_attributes = copy_attributes_time
    _fields_ = [
        ('status',    ctypes.c_int16),
        ('severity',  ctypes.c_int16),
        ('raw_stamp', ca_timestamp),
        ('raw_value', ctypes.c_int32 * 1)]

class dbr_time_double(ctypes.Structure):
    dtype = numpy.float64
    scalar = ca_float
    copy_attributes = copy_attributes_time
    _fields_ = [
        ('status',    ctypes.c_int16),
        ('severity',  ctypes.c_int16),
        ('raw_stamp', ca_timestamp),
        ('RISC_pad',  ctypes.c_int32),
        ('raw_value', ctypes.c_double * 1)]

# DBR types with full control and graphical fields

class dbr_ctrl_short(ctypes.Structure):
    dtype = numpy.int16
    scalar = ca_int
    copy_attributes = copy_attributes_ctrl
    _fields_ = [
        ('status',              ctypes.c_int16),
        ('severity',            ctypes.c_int16),
        ('units',               ctypes.c_char * MAX_UNITS_SIZE),
        ('upper_disp_limit',    ctypes.c_int16),
        ('lower_disp_limit',    ctypes.c_int16),
        ('upper_alarm_limit',   ctypes.c_int16),
        ('upper_warning_limit', ctypes.c_int16),
        ('lower_warning_limit', ctypes.c_int16),
        ('lower_alarm_limit',   ctypes.c_int16),
        ('upper_ctrl_limit',    ctypes.c_int16),
        ('lower_ctrl_limit',    ctypes.c_int16),
        ('raw_value',           ctypes.c_int16 * 1)]

class dbr_ctrl_float(ctypes.Structure):
    dtype = numpy.float32
    scalar = ca_float
    copy_attributes = copy_attributes_ctrl
    _fields_ = [
        ('status',              ctypes.c_int16),
        ('severity',            ctypes.c_int16),
        ('precision',           ctypes.c_int16),
        ('RISC_pad',            ctypes.c_int16),
        ('units',               ctypes.c_char * MAX_UNITS_SIZE),
        ('upper_disp_limit',    ctypes.c_float),
        ('lower_disp_limit',    ctypes.c_float),
        ('upper_alarm_limit',   ctypes.c_float),
        ('upper_warning_limit', ctypes.c_float),
        ('lower_warning_limit', ctypes.c_float),
        ('lower_alarm_limit',   ctypes.c_float),
        ('upper_ctrl_limit',    ctypes.c_float),
        ('lower_ctrl_limit',    ctypes.c_float),
        ('raw_value',           ctypes.c_float * 1)]

class dbr_ctrl_enum(ctypes.Structure):
    dtype = numpy.uint16
    scalar = ca_int
    _fields_ = [
        ('status',   ctypes.c_int16),
        ('severity', ctypes.c_int16),
        ('no_str',   ctypes.c_int16),
        ('raw_strs', (ctypes.c_char * MAX_ENUM_STRING_SIZE) * MAX_ENUM_STATES),
        ('raw_value', ctypes.c_uint16 * 1)]

    def copy_attributes(self, other):
        other.status = self.status
        other.severity = self.severity
        other.enums = map(ctypes.string_at, self.raw_strs[:self.no_str])

class dbr_ctrl_char(ctypes.Structure):
    dtype = numpy.uint8
    scalar = ca_int
    copy_attributes = copy_attributes_ctrl
    _fields_ = [
        ('status',              ctypes.c_int16),
        ('severity',            ctypes.c_int16),
        ('units',               ctypes.c_char * MAX_UNITS_SIZE),
        ('upper_disp_limit',    ctypes.c_uint8),
        ('lower_disp_limit',    ctypes.c_uint8),
        ('upper_alarm_limit',   ctypes.c_uint8),
        ('upper_warning_limit', ctypes.c_uint8),
        ('lower_warning_limit', ctypes.c_uint8),
        ('lower_alarm_limit',   ctypes.c_uint8),
        ('upper_ctrl_limit',    ctypes.c_uint8),
        ('lower_ctrl_limit',    ctypes.c_uint8),
        ('RISC_pad',            ctypes.c_uint8),
        ('raw_value',           ctypes.c_uint8 * 1)]

class dbr_ctrl_long(ctypes.Structure):
    dtype = numpy.int32
    scalar = ca_int
    copy_attributes = copy_attributes_ctrl
    _fields_ = [
        ('status',              ctypes.c_int16),
        ('severity',            ctypes.c_int16),
        ('units',               ctypes.c_char * MAX_UNITS_SIZE),
        ('upper_disp_limit',    ctypes.c_int32),
        ('lower_disp_limit',    ctypes.c_int32),
        ('upper_alarm_limit',   ctypes.c_int32),
        ('upper_warning_limit', ctypes.c_int32),
        ('lower_warning_limit', ctypes.c_int32),
        ('lower_alarm_limit',   ctypes.c_int32),
        ('upper_ctrl_limit',    ctypes.c_int32),
        ('lower_ctrl_limit',    ctypes.c_int32),
        ('raw_value',           ctypes.c_int32 * 1)]

class dbr_ctrl_double(ctypes.Structure):
    dtype = numpy.float64
    scalar = ca_float
    copy_attributes = copy_attributes_ctrl
    _fields_ = [
        ('status',              ctypes.c_int16),
        ('severity',            ctypes.c_int16),
        ('precision',           ctypes.c_int16),
        ('RISC_pad0',           ctypes.c_int16),
        ('units',               ctypes.c_char * MAX_UNITS_SIZE),
        ('upper_disp_limit',    ctypes.c_double),
        ('lower_disp_limit',    ctypes.c_double),
        ('upper_alarm_limit',   ctypes.c_double),
        ('upper_warning_limit', ctypes.c_double),
        ('lower_warning_limit', ctypes.c_double),
        ('lower_alarm_limit',   ctypes.c_double),
        ('upper_ctrl_limit',    ctypes.c_double),
        ('lower_ctrl_limit',    ctypes.c_double),
        ('raw_value',           ctypes.c_double * 1)]


class dbr_stsack_string(ctypes.Structure):
    dtype = str_dtype
    scalar = ca_str
    _fields_ = [
        ('status',              ctypes.c_int16),
        ('severity',            ctypes.c_int16),
        ('ackt',                ctypes.c_int16),
        ('acks',                ctypes.c_int16),
        ('raw_value',           (ctypes.c_byte * MAX_STRING_SIZE) * 1)]
    def copy_attributes(self, other):
        other.status = self.status
        other.severity = self.severity
        other.ackt = self.ackt
        other.acks = self.acks
<<<<<<< HEAD
    
=======


>>>>>>> fc2f3d2e
# DBR request codes.  These correspond precisely to the types above, as
# identified in the DbrCodeToType lookup table below.
DBR_STRING = 0
DBR_SHORT = 1
DBR_FLOAT = 2
DBR_ENUM = 3
DBR_CHAR = 4
DBR_LONG = 5
DBR_DOUBLE = 6

DBR_TIME_STRING = 14
DBR_TIME_SHORT = 15
DBR_TIME_FLOAT = 16
DBR_TIME_ENUM = 17
DBR_TIME_CHAR = 18
DBR_TIME_LONG = 19
DBR_TIME_DOUBLE = 20

DBR_CTRL_SHORT = 29
DBR_CTRL_FLOAT = 30
DBR_CTRL_ENUM = 31
DBR_CTRL_CHAR = 32
DBR_CTRL_LONG = 33
DBR_CTRL_DOUBLE = 34

DBR_PUT_ACKT = 35       # Configure global alarm acknowledgement
DBR_PUT_ACKS = 36       # Acknowledge global alarm
DBR_STSACK_STRING = 37
DBR_CLASS_NAME = 38

# Special value for DBR_CHAR as str special processing.
DBR_CHAR_STR = 999

# Lookup table to convert support DBR type codes into the corresponding DBR
# datatype.
DbrCodeToType = {
    DBR_STRING : dbr_string,
    DBR_SHORT : dbr_short,
    DBR_FLOAT : dbr_float,
    DBR_ENUM : dbr_enum,
    DBR_CHAR : dbr_char,
    DBR_LONG : dbr_long,
    DBR_DOUBLE : dbr_double,

    DBR_TIME_STRING : dbr_time_string,
    DBR_TIME_SHORT : dbr_time_short,
    DBR_TIME_FLOAT : dbr_time_float,
    DBR_TIME_ENUM : dbr_time_enum,
    DBR_TIME_CHAR : dbr_time_char,
    DBR_TIME_LONG : dbr_time_long,
    DBR_TIME_DOUBLE : dbr_time_double,

    DBR_CTRL_SHORT : dbr_ctrl_short,
    DBR_CTRL_FLOAT : dbr_ctrl_float,
    DBR_CTRL_ENUM : dbr_ctrl_enum,
    DBR_CTRL_CHAR : dbr_ctrl_char,
    DBR_CTRL_LONG : dbr_ctrl_long,
    DBR_CTRL_DOUBLE : dbr_ctrl_double,

    DBR_STSACK_STRING : dbr_stsack_string,
    DBR_CLASS_NAME : dbr_string,
}


# List of basic DBR types that we can process directly.
BasicDbrTypes = set([
    DBR_STRING,     DBR_SHORT,      DBR_FLOAT,      DBR_ENUM,
    DBR_CHAR,       DBR_LONG,       DBR_DOUBLE,
])


# Conversion from numpy character codes to DBR types.
NumpyCharCodeToDbr = {
    # The following type codes are supported directly:
    'b':    DBR_CHAR,       # byte   = int8
    'h':    DBR_SHORT,      # short  = int16
    'i':    DBR_LONG,       # intc   = int32
    'f':    DBR_FLOAT,      # single = float32
    'd':    DBR_DOUBLE,     # float_ = float64
    'S':    DBR_STRING,     # str_

    # The following type codes are weakly supported by pretending that
    # they're related types.
    '?':    DBR_CHAR,       # bool_
    'B':    DBR_CHAR,       # ubyte  = uint8
    'H':    DBR_SHORT,      # ushort = uint16
    'I':    DBR_LONG,       # uintc  = uint32

    # The following type codes are not supported at all:
    #   q   longlong        Q   ulonglong       g   longfloat
    #   F   csingle         D   complex_        G   clongfloat
    #   O   object_         U   unicode_        V   void
}



# A couple of data types can only be supported on 32-bit platforms
if numpy.int_().itemsize == 4:
    NumpyCharCodeToDbr.update({'l': DBR_LONG, 'L': DBR_LONG})   # int_, uint
if numpy.intp().itemsize == 4:
    NumpyCharCodeToDbr.update({'p': DBR_LONG, 'P': DBR_LONG})   # intp, uintp


# Format codes for type_to_dbr function.
FORMAT_RAW = 0
FORMAT_TIME = 1
FORMAT_CTRL = 2

class InvalidDatatype(Exception):
    '''Invalid datatype requested.'''

def _dtype_to_dbr(dtype):
    '''Converts a dtype into the appropriate corresponding DBR_ value, if
    possible, otherwise raises a helpful exception.'''
    try:
        return NumpyCharCodeToDbr[dtype.char]
    except:
        raise InvalidDatatype(
            'Datatype "%s" not supported for channel access' % dtype)

def _datatype_to_dtype(datatype):
    '''Converts a user specified data type into a numpy dtype value.'''
    if datatype in BasicDbrTypes:
        return DbrCodeToType[datatype].dtype
    else:
        try:
            return numpy.dtype(datatype)
        except:
            raise InvalidDatatype(
                'Datatype "%s" cannot be used for channel access' % datatype)


def type_to_dbr(datatype, format):
    '''Converts a datatype and format request to a dbr value, or raises an
    exception if this cannot be done.

    datatype can be either a DBF_XXXX value as returned by ca_field_type() or
    data type supported by numpy

    format can be one of
      - FORMAT_RAW: retrieve the raw format only
      - FORMAT_TIME: retrieve timestamp and alarm status data
      - FORMAT_CTRL: retrieve limit and control data
    '''
    if datatype not in BasicDbrTypes:
        if datatype == DBR_CHAR_STR:
            datatype = DBR_CHAR     # Retrieve this type using char array
        elif datatype in [DBR_STSACK_STRING, DBR_CLASS_NAME]:
            return datatype         # format is meaningless in this case
        else:
            datatype = _dtype_to_dbr(numpy.dtype(datatype))

    # Now take account of the format
    if format == FORMAT_RAW:
        # Use the raw datatype
        return datatype
    elif format == FORMAT_TIME:
        # Return corresponding DBR_TIME_XXXX value
        return datatype + 14
    elif format == FORMAT_CTRL:
        if datatype == DBR_STRING:
            # There is no ctrl option for strings, so in this case provide
            # the richest format we have available.
            return DBR_TIME_STRING
        else:
            # Return corresponding DBR_CTRL_XXX value
            return datatype + 28
    else:
        raise InvalidDatatype('Format not recognised')


def dbr_to_value(raw_dbr, datatype, count, name, as_string):
    '''Convert a raw DBR structure into a packaged Python value.  All values
    are returned as augmented types.'''

    # Reinterpret the raw_dbr as a pointer to the appropriate structure as
    # identified by the given datatype.  We can then cast the raw_dbr
    # structure into an instance of this datatype: the data we want is then
    # available in the .raw_dbr field of this structure.
    dbr_type = DbrCodeToType[datatype]
    raw_dbr = ctypes.cast(raw_dbr, ctypes.POINTER(dbr_type))[0]

    if as_string and raw_dbr.dtype is numpy.uint8:
        # Special case hack for long strings returned as DBR_CHAR arrays.
        # Need string_at() twice to ensure string is size limited *and* null
        # terminated.
        result = ca_str(ctypes.string_at(
            ctypes.string_at(raw_dbr.raw_value, count)))
    elif count == 1:
        # Single scalar values can be created directly from the raw value
        result = raw_dbr.raw_value[0]
        if dbr_type.dtype is str_dtype:
            # string_at() ensures the string is properly null terminated.
            result = ctypes.string_at(result)
        result = raw_dbr.scalar(result)
    else:
        # Build a fresh ca_array to receive a copy of the raw data in the
        # dbr.  We have to take a copy, because the dbr is transient, and it
        # is helpful to use a numpy array as a container, because of the
        # support it provides.
        #     It is essential that the dtype correctly matches the memory
        # layout of the raw dbr, and of course that the count is accurate.
        result = ca_array(shape = (count,), dtype = dbr_type.dtype)

        if dbr_type.dtype is str_dtype:
            # Copy strings one by one so that we can ensure that each string
            # is properly null terminated.
            p_raw_value = ctypes.pointer(raw_dbr.raw_value[0])
            for i in range(count):
                result[i] = ctypes.string_at(p_raw_value[i])
        else:
            # For normal waveforms copy the underlying data directly.
            ctypes.memmove(
                result.ctypes.data, raw_dbr.raw_value, result.nbytes)

    # Finally copy across any attributes together with the pv name and a
    # success indicator.
    raw_dbr.copy_attributes(result)
    result.name = name
    result.ok = True
    return result


def value_to_dbr(value, datatype):
    '''Takes an ordinary Python value and converts it into a value in dbr
    format suitable for sending to channel access.  Returns the target
    datatype and the number of elements together with a pointer to the raw
    data and (for lifetime management) the object containing the data.'''

    if datatype is not None:
        if datatype == DBR_CHAR_STR:
            # DBR_CHAR_STR is handled specially: strings are converted to char
            # arrays.
            value = str(value)      # Ensure the value to write is a string
            count = len(value) + 1
            value = ctypes.create_string_buffer(value)
            return DBR_CHAR, count, ctypes.byref(value), value
        elif datatype in [DBR_PUT_ACKT, DBR_PUT_ACKS]:
            # For DBR_PUT_ACKT and DBR_PUT_ACKS we return an integer
            value = ctypes.c_int32(value)
            return datatype, 1, ctypes.byref(value), value
        else:
            datatype = _datatype_to_dtype(datatype)

    # First convert the data directly into an array.  This will help in
    # subsequent processing: this does most of the type coercion.
    value = numpy.require(value, requirements = 'C', dtype = datatype)
    if value.shape == ():
        value.shape = (1,)
    assert value.ndim == 1, 'Can\'t put multidimensional arrays!'

    if value.dtype.char == 'S' and value.itemsize != MAX_STRING_SIZE:
        # Need special processing to hack the array so that strings are
        # actually 40 characters long.
        new_value = numpy.empty(value.shape, str_dtype)
        new_value[:] = value
        value = new_value

    try:
        dbrtype = _dtype_to_dbr(value.dtype)
    except:
        # One more special case.  caput() of a list of integers on a 64-bit
        # system will fail at this point because they were automatically
        # converted to 64-bit integers.  Catch this special case and fix it
        # up by silently converting to 32-bit integers.  Not really the right
        # thing to do (as data can be quietly lost), but the alternative
        # isn't nice to use either.
        #     If the user explicitly specified int then let the exception
        # through: I'm afraid int isn't supported by ca on 64-bit!
        if datatype is None and value.dtype.char == 'l':
            value = numpy.require(value, dtype = numpy.int32)
            dbrtype = DBR_LONG
        else:
            raise

    return dbrtype, len(value), value.ctypes.data, value<|MERGE_RESOLUTION|>--- conflicted
+++ resolved
@@ -454,12 +454,8 @@
         other.severity = self.severity
         other.ackt = self.ackt
         other.acks = self.acks
-<<<<<<< HEAD
-    
-=======
-
-
->>>>>>> fc2f3d2e
+
+
 # DBR request codes.  These correspond precisely to the types above, as
 # identified in the DbrCodeToType lookup table below.
 DBR_STRING = 0
@@ -492,6 +488,7 @@
 
 # Special value for DBR_CHAR as str special processing.
 DBR_CHAR_STR = 999
+
 
 # Lookup table to convert support DBR type codes into the corresponding DBR
 # datatype.
