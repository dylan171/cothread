<<<<<<< HEAD
#!/usr/bin/python
=======
#!/usr/bin/env python2.6
>>>>>>> fc2f3d2e

import require
import cothread
from cothread import *
import time
import readline
import os
import sys

def FakeIqt(sleep_time, yield_time):
    while True:
        time.sleep(sleep_time)
        Yield(yield_time)
# Spawn(FakeIqt, 0.0001, 0.05)

if False:
    r, w = os.pipe()
    @Spawn
    def Waiter():
        while True:
            cothread.select([r], [], [])
            rx = os.read(r, 1)
            print 'read', rx
    @Spawn
    def Writer():
        for n in xrange(1000):
            Sleep(0.2)
            os.write(w, str(n))

if len(sys.argv) > 1:
    poll_interval = float(sys.argv[1])
else:
    poll_interval = 0.05
iqt(poll_interval = poll_interval)

try:
    from qt import QMessageBox
    print 'Using Qt3'
except ImportError:
    from PyQt4.QtGui import QMessageBox
    print 'Using Qt4'

@Spawn
def MessageBox():
    Sleep(1)
    print 'Creating message box'
    QMessageBox.information(None, 'My caption', 'This is a test')
    print 'Message box done'

@Spawn
def Ticker():
    while True:
        print 'tick'
        Sleep(1)


x = raw_input('# ')
print 'read', repr(x)<|MERGE_RESOLUTION|>--- conflicted
+++ resolved
@@ -1,8 +1,4 @@
-<<<<<<< HEAD
 #!/usr/bin/python
-=======
-#!/usr/bin/env python2.6
->>>>>>> fc2f3d2e
 
 import require
 import cothread
