--- conflicted
+++ resolved
@@ -1,10 +1,4 @@
-<<<<<<< HEAD
-# The following line was added by the release script
-version = '1.14'
 #!/usr/bin/python
-=======
-#!/usr/bin/env python
->>>>>>> 74758868
 
 from setuptools import setup, Extension
 
